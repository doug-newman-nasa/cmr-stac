--- conflicted
+++ resolved
@@ -89,11 +89,7 @@
     id: cmrCollection.id,
     short_name: cmrCollection.short_name,
     stac_version: settings.stac.version,
-<<<<<<< HEAD
-    license: cmrCollection.license || 'Not-Provided',
-=======
     license: cmrCollection.license || 'not-provided',
->>>>>>> 36ae1406
     title: cmrCollection.dataset_id,
     description: cmrCollection.summary,
     links: createLinks(event, cmrCollection),
