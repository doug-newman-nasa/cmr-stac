--- conflicted
+++ resolved
@@ -119,13 +119,10 @@
       {
         rel: 'root',
         href: generateAppUrl(event)
-<<<<<<< HEAD
-=======
       },
       wfs.createLink('metadata', cmr.makeCmrSearchUrl(`/concepts/${cmrGran.id}.native`)),
       {
         provider: cmrGran.data_center
->>>>>>> 1dc13abf
       }
     ],
     properties: {
