const _ = require('lodash');
const cmr = require('../cmr');
const { pointStringToPoints, parseOrdinateString } = require('./bounding-box');
const { generateAppUrl, generateAppUrlWithoutRelativeRoot, wfs, extractParam, generateSelfUrl } = require('../util');

function cmrPolygonToGeoJsonPolygon (polygon) {
  const rings = polygon.map((ringStr) => pointStringToPoints(ringStr));
  return {
    type: 'Polygon',
    coordinates: rings
  };
}

function cmrBoxToGeoJsonPolygon (box) {
  const [s, w, n, e] = parseOrdinateString(box);
  return {
    type: 'Polygon',
    coordinates: [[
      [w, s],
      [e, s],
      [e, n],
      [w, n],
      [w, s]
    ]]
  };
}

function cmrSpatialToGeoJSONGeometry (cmrGran) {
  let geometry = [];
  if (cmrGran.polygons) {
    geometry = geometry.concat(cmrGran.polygons.map(cmrPolygonToGeoJsonPolygon));
  }
  if (cmrGran.boxes) {
    geometry = geometry.concat(cmrGran.boxes.map(cmrBoxToGeoJsonPolygon));
  }
  if (cmrGran.points) {
    geometry = geometry.concat(cmrGran.points.map((ps) => {
      const [lon, lat] = parseOrdinateString(ps);
      return { type: 'Point', coordinates: [lon, lat] };
    }));
  }
  if (geometry.length === 0) {
    throw new Error(`Unknown spatial ${JSON.stringify(cmrGran)}`);
  }
  if (geometry.length === 1) {
    return geometry[0];
  }
  return {
    type: 'GeometryCollection',
    geometries: geometry
  };
}

const DATA_REL = 'http://esipfed.org/ns/fedsearch/1.1/data#';
const BROWSE_REL = 'http://esipfed.org/ns/fedsearch/1.1/browse#';
const DOC_REL = 'http://esipfed.org/ns/fedsearch/1.1/documentation#';

function cmrGranToFeatureGeoJSON (event, cmrGran) {
  // eslint-disable-next-line camelcase
  const datetime = cmrGran.time_start.toString();
  // eslint-disable-next-line camelcase
  const start_datetime = cmrGran.time_start.toString();
  // eslint-disable-next-line camelcase
  let end_datetime = cmrGran.time_start.toString();
  if (cmrGran.time_end) {
    // eslint-disable-next-line camelcase
    end_datetime = cmrGran.time_end.toString();
  }

  const dataLink = _.first(
    cmrGran.links.filter(l => l.rel === DATA_REL && !l.inherited)
  );
  const browseLink = _.first(
    cmrGran.links.filter(l => l.rel === BROWSE_REL)
  );
  const opendapLink = _.first(
    cmrGran.links.filter(l => l.rel === DOC_REL && !l.inherited && l.href.includes('opendap'))
  );

  const linkToAsset = (l) => ({
    name: l.title,
    href: l.href,
    type: l.type
  });

  const assets = {};
  if (dataLink) {
    assets.data = linkToAsset(dataLink);
  }
  if (browseLink) {
    assets.browse = linkToAsset(browseLink);
  }
  if (opendapLink) {
    assets.opendap = linkToAsset(opendapLink);
  }

  return {
    type: 'Feature',
    id: cmrGran.id,
    collection: cmrGran.collection_concept_id,
    geometry: cmrSpatialToGeoJSONGeometry(cmrGran),
    links: {
      self: {
        rel: 'self',
        href: generateAppUrl(event,
          `/collections/${cmrGran.collection_concept_id}/items/${cmrGran.id}`)
      },
      parent: {
        rel: 'parent',
        href: generateAppUrl(event, `/collections/${cmrGran.collection_concept_id}`)
      },
<<<<<<< HEAD
      collection: {
        rel: 'collection',
        href: generateAppUrl(event, `/collections/${cmrGran.collection_concept_id}`)
      },
      root: {
        rel: 'root',
        href: generateAppUrl(event)
      },
=======
>>>>>>> a216c6e0
      metadata: wfs.createLink('metadata', cmr.makeCmrSearchUrl(`/concepts/${cmrGran.id}.native`))
    },
    properties: {
      provider: cmrGran.data_center,
      datetime,
      start_datetime,
      end_datetime
    },
    assets
  };
}

function cmrGranulesToFeatureCollection (event, cmrGrans) {
  const currPage = parseInt(extractParam(event.queryStringParameters, 'page_num', '1'), 10);
  const nextPage = currPage + 1;
  const newParams = { ...event.queryStringParameters } || {};
  newParams.page_num = nextPage;
  const nextResultsLink = generateAppUrlWithoutRelativeRoot(event, event.path, newParams);

  return {
    type: 'FeatureCollection',
    features: cmrGrans.map(g => cmrGranToFeatureGeoJSON(event, g)),
    links: {
      self: generateSelfUrl(event),
      next: nextResultsLink
    }
  };
}

module.exports = {
  cmrPolygonToGeoJsonPolygon,
  cmrBoxToGeoJsonPolygon,
  cmrSpatialToGeoJSONGeometry,
  cmrGranToFeatureGeoJSON,
  cmrGranulesToFeatureCollection
};<|MERGE_RESOLUTION|>--- conflicted
+++ resolved
@@ -109,7 +109,6 @@
         rel: 'parent',
         href: generateAppUrl(event, `/collections/${cmrGran.collection_concept_id}`)
       },
-<<<<<<< HEAD
       collection: {
         rel: 'collection',
         href: generateAppUrl(event, `/collections/${cmrGran.collection_concept_id}`)
@@ -118,8 +117,6 @@
         rel: 'root',
         href: generateAppUrl(event)
       },
-=======
->>>>>>> a216c6e0
       metadata: wfs.createLink('metadata', cmr.makeCmrSearchUrl(`/concepts/${cmrGran.id}.native`))
     },
     properties: {
