--- conflicted
+++ resolved
@@ -99,14 +99,9 @@
     id: cmrGran.id,
     collection: cmrGran.collection_concept_id,
     geometry: cmrSpatialToGeoJSONGeometry(cmrGran),
-<<<<<<< HEAD
+    bbox: cmrGran.bounding_box,
     links: [
       {
-=======
-    bbox: cmrGran.boxes,
-    links: {
-      self: {
->>>>>>> 1ffe397b
         rel: 'self',
         href: generateAppUrl(event,
           `/collections/${cmrGran.collection_concept_id}/items/${cmrGran.id}`)
@@ -115,21 +110,16 @@
         rel: 'parent',
         href: generateAppUrl(event, `/collections/${cmrGran.collection_concept_id}`)
       },
-<<<<<<< HEAD
-      wfs.createLink('metadata', cmr.makeCmrSearchUrl(`/concepts/${cmrGran.id}.native`))
-    ],
-=======
-      collection: {
+      {
         rel: 'collection',
         href: generateAppUrl(event, `/collections/${cmrGran.collection_concept_id}`)
       },
-      root: {
+      {
         rel: 'root',
         href: generateAppUrl(event)
       },
-      metadata: wfs.createLink('metadata', cmr.makeCmrSearchUrl(`/concepts/${cmrGran.id}.native`))
-    },
->>>>>>> 1ffe397b
+      wfs.createLink('metadata', cmr.makeCmrSearchUrl(`/concepts/${cmrGran.id}.native`))
+    ],
     properties: {
       provider: cmrGran.data_center,
       datetime,
