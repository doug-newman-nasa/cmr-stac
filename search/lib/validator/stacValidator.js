--- conflicted
+++ resolved
@@ -1,12 +1,6 @@
 
-<<<<<<< HEAD
-function validateStac (stacItem) {
-  if (!stacItem) throw new Error('Missing stacItem');
-  // TODO we should be able to beef this up to use AJV
-=======
 function validateStac (featureCollection) {
   if (!featureCollection) throw new Error('Missing Feature Collection');
->>>>>>> 891203de
   try {
     for (const stacItem of featureCollection.features) {
       if (!stacItem.stac_version || !stacItem.id || !stacItem.links) {
