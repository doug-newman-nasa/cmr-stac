--- conflicted
+++ resolved
@@ -1,4 +1,3 @@
-<<<<<<< HEAD
 const _ = require('lodash');
 const CMR_DEFAULT_LIMIT = 1000000;
 
@@ -6,10 +5,6 @@
   const returned = searchResult.granules.length;
   const matched = _.toInteger(searchResult.totalHits);
   const limit = query.limit ? _.toInteger(query.limit) : CMR_DEFAULT_LIMIT;
-
-=======
-function format (result, { query, searchResult }) {
->>>>>>> 0c7b1b8d
   return {
     ...result,
     context: { returned, limit, matched }
