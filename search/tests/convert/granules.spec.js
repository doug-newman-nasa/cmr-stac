const {
  cmrPolygonToGeoJsonPolygon,
  cmrBoxToGeoJsonPolygon,
  cmrSpatialToGeoJSONGeometry,
  cmrGranToFeatureGeoJSON,
  cmrGranulesToFeatureCollection
} = require('../../lib/convert');

describe('granuleToItem', () => {
  describe('cmrPolygonToGeoJsonPolygon', () => {
    it('should return an array of coordinates for a GeoJson Polygon given one ring', () => {
      const polygon = ['10,10,30,10,30,20,10,20,10,10'];
      expect(cmrPolygonToGeoJsonPolygon(polygon)).toEqual({
        type: 'Polygon',
        coordinates: [[[10, 10], [30, 10], [30, 20], [10, 20], [10, 10]]]
      });
    });

    it('should return an array of coordinates for a GeoJson Polygon given multiple rings', () => {
      const polygon = ['10,10,30,10,30,20,10,20,10,10', '10,10,30,10,30,20,10,20,10,10'];
      expect(cmrPolygonToGeoJsonPolygon(polygon)).toEqual({
        type: 'Polygon',
        coordinates: [[[10, 10], [30, 10], [30, 20], [10, 20], [10, 10]], [[10, 10], [30, 10], [30, 20], [10, 20], [10, 10]]]
      });
    });
  });

  describe('cmrBoxToGeoJsonPolygon', () => {
    it('turn a CMR bounding box into a GeoJSON Polygon', () => {
      const cmrBox = '33,-56,27.2,80';
      expect(cmrBoxToGeoJsonPolygon(cmrBox)).toEqual({
        type: 'Polygon',
        coordinates: [[
          [-56, 33],
          [80, 33],
          [80, 27.2],
          [-56, 27.2],
          [-56, 33]
        ]]
      });
    });
  });

  describe('cmrSpatialToGeoJSONGeometry', () => {
    let cmrSpatial;

    it('should return a single GeoJSON geometry for given one point', () => {
      cmrSpatial = {
        points: ['12,23']
      };
      expect(cmrSpatialToGeoJSONGeometry(cmrSpatial)).toEqual({ coordinates: [12, 23], type: 'Point' });
    });

    it('should return a collection of GeoJSON geometries given multiple points', () => {
      cmrSpatial = {
        points: ['12,34', '45,67']
      };
      expect(cmrSpatialToGeoJSONGeometry(cmrSpatial)).toEqual({
        type: 'GeometryCollection',
        geometries: [{
          type: 'Point',
          coordinates: [12, 34]
        },
        {
          type: 'Point',
          coordinates: [45, 67]
        }]
      });
    });

    it('should return a single GeoJSON geometry for a given polygon', () => {
      cmrSpatial = {
        polygons: [['12,34,56,78']]
      };

      expect(cmrSpatialToGeoJSONGeometry(cmrSpatial)).toEqual({
        type: 'Polygon',
        coordinates: [[[12, 34], [56, 78]]]
      });
    });

    it('should return an object with multiple GeoJSON geometries for the given polygons', () => {
      cmrSpatial = {
        polygons: [['12,34,56,78'], ['98,76,54,32']]
      };
      expect(cmrSpatialToGeoJSONGeometry(cmrSpatial)).toEqual({
        type: 'GeometryCollection',
        geometries: [{
          type: 'Polygon',
          coordinates: [[[12, 34], [56, 78]]]
        },
        {
          type: 'Polygon',
          coordinates: [[[98, 76], [54, 32]]]
        }]
      });
    });

    it('should return a single geoJSON gemoetry for a given box', () => {
      cmrSpatial = {
        boxes: ['32,44,10,18']
      };
      expect(cmrSpatialToGeoJSONGeometry(cmrSpatial)).toEqual({
        type: 'Polygon',
        coordinates: [[
          [44, 32],
          [18, 32],
          [18, 10],
          [44, 10],
          [44, 32]
        ]]
      });
    });

    it('should return an object with multiple GeoJSON gemoetries for the given boxes', () => {
      cmrSpatial = {
        boxes: ['22,44.4,93.9,77', '32,44,10,18'] // s, w, n, e
      };
      expect(cmrSpatialToGeoJSONGeometry(cmrSpatial)).toEqual({
        type: 'GeometryCollection',
        geometries: [{
          type: 'Polygon',
          coordinates: [[
            [44.4, 22],
            [77, 22],
            [77, 93.9],
            [44.4, 93.9],
            [44.4, 22]
          ]]
        },
        {
          type: 'Polygon',
          coordinates: [[
            [44, 32],
            [18, 32],
            [18, 10],
            [44, 10],
            [44, 32]
          ]]
        }]
      });
    });

    it('should return an error if their is no geometry', () => {
      cmrSpatial = {
        points: [],
        boxes: [],
        polygons: []
      };
      expect(() => cmrSpatialToGeoJSONGeometry(cmrSpatial)).toThrow(Error);
    });
  });

  describe('cmrGranToFeatureGeoJSON', () => {
    const cmrGran = {
      id: 1,
      collection_concept_id: 10,
      bbox: [90, -180, -90, 180],
      dataset_id: 'datasetId',
      summary: 'summary',
      time_start: 0,
      time_end: 1,
      assets: {},
      links: [
        {
          href: 'http://example.com/collections/id',
          rel: 'self',
          title: 'Info about this collection',
          type: 'application/json'
        },
        {
          rel: 'http://esipfed.org/ns/fedsearch/1.1/browse#',
          href: 'http://example.com/images/abc.jpg',
          type: 'application/json' // this is wrong on purpose to test converting
        }
      ],
      data_center: 'USA',
      points: ['77,39']
    };

    const event = { headers: { Host: 'example.com' }, queryStringParameters: [] };

    it('should return a FeatureGeoJSON from a cmrGran', () => {
      expect(cmrGranToFeatureGeoJSON(event, cmrGran)).toEqual({
        type: 'Feature',
        id: 1,
        bbox: undefined,
        collection: 10,
        geometry: { type: 'Point', coordinates: [77, 39] },
        properties: {
          datetime: '0',
          start_datetime: '0',
          end_datetime: '1'
        },
        assets: {
<<<<<<< HEAD
          metadata: {
            href: 'https://cmr.earthdata.nasa.gov/search/concepts/1.xml',
            type: 'application/xml'
          }
        },
=======
          browse: {
            href: 'http://example.com/images/abc.jpg',
            type: 'images/jpeg',
            name: undefined
          }
        },
        bbox: undefined,
>>>>>>> d687abc7
        links: [
          {
            rel: 'self',
            href: 'http://example.com/cmr-stac/collections/10/items/1'
          },
          {
            rel: 'parent',
            href: 'http://example.com/cmr-stac/collections/10'
          },
          {
            rel: 'collection',
            href: 'http://example.com/cmr-stac/collections/10'
          },
          {
            rel: 'root',
            href: 'http://example.com/cmr-stac'
          },
          {
            provider: 'USA'
          }
        ]
      });
    });
  });

  describe('cmrGranulesToFeatureCollection', () => {
    const cmrGran = [{
      id: 1,
      collection_concept_id: 10,
      dataset_id: 'datasetId',
      summary: 'summary',
      time_start: 0,
      time_end: 1,
      links: [
        {
          href: 'http://example.com/cmr-stac/collections/id',
          rel: 'self',
          title: 'Info about this collection',
          type: 'application/json'
        }
      ],
      data_center: 'USA',
      points: ['77,39']
    }];

    const event = { headers: { Host: 'example.com' }, path: '/cmr-stac', queryStringParameters: [] };

    it('should return a cmrGranule to a FeatureCollection', () => {
      expect(cmrGranulesToFeatureCollection(event, cmrGran)).toEqual({
        type: 'FeatureCollection',
        features: [{
          id: 1,
          collection: 10,
          geometry: { type: 'Point', coordinates: [77, 39] },
          bbox: undefined,
          properties: {
            datetime: '0',
            start_datetime: '0',
            end_datetime: '1'
          },
          type: 'Feature',
          assets: {
            metadata: {
              href: 'https://cmr.earthdata.nasa.gov/search/concepts/1.xml',
              type: 'application/xml'
            }
          },
          links: [
            {
              rel: 'self',
              href: 'http://example.com/cmr-stac/collections/10/items/1'
            },
            {
              rel: 'parent',
              href: 'http://example.com/cmr-stac/collections/10'
            },
            {
              rel: 'collection',
              href: 'http://example.com/cmr-stac/collections/10'
            },
            {
              rel: 'root',
              href: 'http://example.com/cmr-stac'
            },
            {
              provider: 'USA'
            }
          ]
        }],
        links: [
          {
            self: 'http://example.com/cmr-stac',
            next: 'http://example.com/cmr-stac?page_num=2'
          }
        ]
      });
    });
  });
});<|MERGE_RESOLUTION|>--- conflicted
+++ resolved
@@ -193,21 +193,15 @@
           end_datetime: '1'
         },
         assets: {
-<<<<<<< HEAD
+          browse: {
+            href: 'http://example.com/images/abc.jpg',
+            type: 'images/jpeg'
+          },
           metadata: {
             href: 'https://cmr.earthdata.nasa.gov/search/concepts/1.xml',
             type: 'application/xml'
           }
         },
-=======
-          browse: {
-            href: 'http://example.com/images/abc.jpg',
-            type: 'images/jpeg',
-            name: undefined
-          }
-        },
-        bbox: undefined,
->>>>>>> d687abc7
         links: [
           {
             rel: 'self',
