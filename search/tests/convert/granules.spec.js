--- conflicted
+++ resolved
@@ -155,6 +155,7 @@
     const cmrGran = {
       id: 1,
       collection_concept_id: 10,
+      bbox: [90, -180, -90, 180],
       dataset_id: 'datasetId',
       summary: 'summary',
       time_start: 0,
@@ -195,19 +196,15 @@
             rel: 'parent',
             href: 'http://example.com/cmr-stac/collections/10'
           },
-<<<<<<< HEAD
-          {
-=======
-          collection: {
+          {
             rel: 'collection',
             href: 'http://example.com/cmr-stac/collections/10'
           },
-          root: {
+          {
             rel: 'root',
             href: 'http://example.com/cmr-stac'
           },
-          metadata: {
->>>>>>> 1ffe397b
+          {
             href: 'https://cmr.earthdata.nasa.gov/search/concepts/1.native',
             rel: 'metadata',
             type: 'application/json',
@@ -264,19 +261,15 @@
               rel: 'parent',
               href: 'http://example.com/cmr-stac/collections/10'
             },
-<<<<<<< HEAD
-            {
-=======
-            collection: {
+            {
               rel: 'collection',
               href: 'http://example.com/cmr-stac/collections/10'
             },
-            root: {
+            {
               rel: 'root',
               href: 'http://example.com/cmr-stac'
             },
-            metadata: {
->>>>>>> 1ffe397b
+            {
               href: 'https://cmr.earthdata.nasa.gov/search/concepts/1.native',
               rel: 'metadata',
               type: 'application/json',
