--- conflicted
+++ resolved
@@ -52,17 +52,13 @@
 
 The `scripts` directory currently contains only one file: `yamlUpdater.js`. This script is ran automatically during the build process, and is intended to update the STAC and WFS3 schema yaml to the current version made accessible by Radiant Earth.
 
-When `yamlUpdater.js` is ran, it looks at the repositories listed below to get the latest version of STAC and WFS3 specification schemas. It then updates the current schema file `OAcore+STAC.yaml` located in the `docs` directory.
+When `yamlUpdater.js` is ran, it looks at the repositories listed below to get the latest version of STAC and WFS3 specification schemas. It then updates the current schema file `WFS3core+STAC.yaml` located in the `docs` directory.
 
 This process is used to ensure that this app is always using the most recent version of `STAC` it is highly recommended that after an update has happened that all of the test are ran to ensure nothing has broken. We also recommend that test are written for any new `STAC` specifications.
 
 STAC: <https://github.com/radiantearth/stac-spec/blob/master/api-spec/STAC.yaml>
 
-<<<<<<< HEAD
-OA: https://github.com/radiantearth/stac-spec/blob/master/api-spec/openapi/OAFeat.yaml
-=======
 WFS3: <https://github.com/radiantearth/stac-spec/blob/master/api-spec/openapi/WFS3.yaml>
->>>>>>> 828112fb
 
 ## Tests
 
