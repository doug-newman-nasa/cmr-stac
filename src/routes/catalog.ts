import { Request, Response } from "express";
import { stringify as stringifyQuery } from "qs";

import { Links, STACCatalog } from "../@types/StacCatalog";

import { getAllCollectionIds } from "../domains/collections";
import { conformance } from "../domains/providers";
import { ServiceUnavailableError } from "../models/errors";
import { getBaseUrl, mergeMaybe, stacContext } from "../utils";
<<<<<<< HEAD
import { CMR_QUERY_MAX, stringifyQuery } from "../domains/stac";
import { ALL_PROVIDER } from "../domains/providers";
=======
import { CMR_QUERY_MAX } from "../domains/stac";
>>>>>>> 5d86a25c

const STAC_VERSION = process.env.STAC_VERSION ?? "1.0.0";

const generateSelfLinks = (req: Request, nextCursor?: string | null, count?: number): Links => {
  const { stacRoot, path, self } = stacContext(req);

  const links = [
    {
      rel: "self",
      href: self,
      type: "application/geo+json",
      title: "Provider Catalog",
    },
    {
      rel: "root",
      href: stacRoot,
      type: "application/geo+json",
      title: `Root Catalog`,
    },
    {
      rel: "data",
      href: `${path}/collections`,
      type: "application/json",
      title: "Provider Collections",
      method: "GET",
    },
    {
      rel: "data",
      href: `${path}/collections`,
      type: "application/json",
      title: "Provider Collections",
      method: "POST",
    },
    {
      rel: "conformance",
      href: `${path}/conformance`,
      type: "application/json",
      title: "Conformance Classes",
    },
    {
      rel: "service-desc",
      href: "https://api.stacspec.org/v1.0.0-beta.1/openapi.yaml",
      type: "application/vnd.oai.openapi;version=3.0",
      title: "OpenAPI Doc",
    },
    {
      rel: "service-doc",
      href: "https://api.stacspec.org/v1.0.0-beta.1/index.html",
      type: "text/html",
      title: "HTML documentation",
    },
  ];

  const { provider } = req;
  if (provider && provider["provider-id"] != ALL_PROVIDER) {
    links.push({
      rel: "search",
      href: `${path}/search`,
      type: "application/geo+json",
      title: "Provider Item Search",
      method: "GET",
    });
    links.push({
      rel: "search",
      href: `${path}/search`,
      type: "application/geo+json",
      title: "Provider Item Search",
      method: "POST",
    });
  }

  const originalQuery = mergeMaybe(req.query, req.body);
  
  // Add a 'next' link if there are more results available
  // This is determined by:
  //  1. The presence of a nextCursor (indicating more results)
  //  2. The number of collection equaling CMR_QUERY_MAX (100)
  // The 'next' link includes the original query parameters plus the new cursor
  if (nextCursor && count === CMR_QUERY_MAX) {
    const nextResultsQuery = { ...originalQuery, cursor: nextCursor };

    links.push({
      rel: "next",
      href: `${stacRoot}${req.path}?${stringifyQuery(nextResultsQuery)}`,
      type: "application/json",
      title: "Next page of results",
    });
  }

  return links;
};

const providerCollections = async (
  req: Request
): Promise<[null, { id: string; title: string; provider: string }[], string | null] | [string, null]> => {
  
  const { headers, provider, query } = req;

  const cloudOnly = headers["cloud-stac"] === "true" ? { cloudHosted: true } : {};

  const mergedQuery = mergeMaybe(
    {
      provider: provider?.["provider-id"],
      cursor: query?.cursor,
    },
    { ...cloudOnly }
  );

  try {
    if ("provider" in mergedQuery && mergedQuery.provider == ALL_PROVIDER)
      delete mergedQuery.provider;
    const { items, cursor } = await getAllCollectionIds(mergedQuery, { headers });
    return [null, items, cursor];
  } catch (err) {
    console.error("A problem occurred querying for collections.", err);
    return [(err as Error).message, null];
  }
};

export const providerCatalogHandler = async (req: Request, res: Response) => {
  const { provider } = req;

  if (!provider) throw new ServiceUnavailableError("Could not retrieve provider information");

  const [err, collections, cursor] = await providerCollections(req);

  if (err) throw new ServiceUnavailableError(err as string);

  const { self } = stacContext(req);

  const selfLinks = generateSelfLinks(req, cursor, collections?.length);

  const childLinks = (collections ?? []).map(({ id, title, provider }) => ({
    rel: "child",
    href: `${getBaseUrl(self).replace("ALL", provider)}/collections/${encodeURIComponent(id)}`,
    title,
    type: "application/json",
  }));

  const providerCatalog = {
    type: "Catalog",
    id: provider["provider-id"],
    title: `${provider["provider-id"]} STAC Catalog`,
    stac_version: STAC_VERSION,
    description: `Root STAC catalog for ${provider["provider-id"]}`,
    conformsTo: conformance,
    links: [...selfLinks, ...childLinks],
  } as STACCatalog;

  res.json(providerCatalog);
};<|MERGE_RESOLUTION|>--- conflicted
+++ resolved
@@ -7,12 +7,8 @@
 import { conformance } from "../domains/providers";
 import { ServiceUnavailableError } from "../models/errors";
 import { getBaseUrl, mergeMaybe, stacContext } from "../utils";
-<<<<<<< HEAD
 import { CMR_QUERY_MAX, stringifyQuery } from "../domains/stac";
 import { ALL_PROVIDER } from "../domains/providers";
-=======
-import { CMR_QUERY_MAX } from "../domains/stac";
->>>>>>> 5d86a25c
 
 const STAC_VERSION = process.env.STAC_VERSION ?? "1.0.0";
 
